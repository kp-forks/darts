--- conflicted
+++ resolved
@@ -842,12 +842,7 @@
     float
         The Coefficient of Determination :math:`R^2`
     """
-<<<<<<< HEAD
-
     y1, y2 = _get_values_or_raise(actual_series, pred_series, intersect)
-=======
-    y1, y2 = _get_values_or_raise(series1, series2, intersect)
->>>>>>> a99c5471
     y1, y2 = _remove_nan_union(y1, y2)
     ss_errors = np.sum((y1 - y2) ** 2)
     y_hat = y1.mean()
