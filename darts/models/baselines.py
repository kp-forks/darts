"""
Baseline Models
---------------

A collection of simple benchmark models.
"""

from typing import List, Optional
import numpy as np

<<<<<<< HEAD
from .forecasting_model import ForecastingModel
=======
from .forecasting_model import ForecastingModel, UnivariateForecastingModel
from .ensemble_model import EnsembleModel
>>>>>>> 66368c51
from ..timeseries import TimeSeries
from ..logging import raise_if_not, get_logger

logger = get_logger(__name__)


class NaiveMean(ForecastingModel):
    def __init__(self):
        """ Naive Mean Model

            This model has no parameter, and always predicts the
            mean value of the training series.
        """
        super().__init__()
        self.mean_val = None

    def __str__(self):
        return 'Naive mean predictor model'

    def fit(self, series: TimeSeries):
        super().fit(series)
        self.mean_val = np.mean(series.univariate_values())

    def predict(self, n: int):
        super().predict(n)
        forecast = np.array([self.mean_val for _ in range(n)])
        return self._build_forecast_series(forecast)


class NaiveSeasonal(ForecastingModel):
    def __init__(self, K: int = 1):
        """ Naive Seasonal Model

        This model always predicts the value of `K` time steps ago.
        When :math:`K=1`, this model predicts the last value of the training set.
        When :math:`K>1`, it repeats the last :math:`K` values of the training set.

        Parameters
        ----------
        K
            the number of last time steps of the training set to repeat
        """
        super().__init__()
        self.last_k_vals = None
        self.K = K

    @property
    def min_train_series_length(self):
        return max(self.K, 3)

    def __str__(self):
        return 'Naive seasonal model, with K={}'.format(self.K)

    def fit(self, series: TimeSeries):
        super().fit(series)
        raise_if_not(len(series) >= self.K, 'The time series requires at least K={} points'.format(self.K), logger)
        self.last_k_vals = series.univariate_values()[-self.K:]

    def predict(self, n: int):
        super().predict(n)
        forecast = np.array([self.last_k_vals[i % self.K] for i in range(n)])
        return self._build_forecast_series(forecast)


class NaiveDrift(ForecastingModel):
    def __init__(self):
        """ Naive Drift Model

            This model fits a line between the first and last point of the training series,
            and extends it in the future. For a training series of length :math:`T`, we have:

            .. math:: \\hat{y}_{T+h} = y_T + h\\left( \\frac{y_T - y_1}{T - 1} \\right)
        """
        super().__init__()

    def __str__(self):
        return 'Naive drift model'

    def fit(self, series: TimeSeries):
        super().fit(series)
        series = self.training_series

    def predict(self, n: int):
        super().predict(n)
        first, last = self.training_series.first_value(), self.training_series.last_value()
        slope = (last - first) / (len(self.training_series) - 1)
        last_value = last + slope * n
        forecast = np.linspace(last, last_value, num=n + 1)[1:]
        return self._build_forecast_series(forecast)


class NaiveEnsembleModel(EnsembleModel):

    def __init__(self, models: List[ForecastingModel]):
        """ Naive combination model

        Naive implementation of `EnsembleModel`
        Returns the average of all predictions of the constituent models
        """
        super().__init__(models)

    def fit(self, training_series: TimeSeries, target_series: Optional[TimeSeries] = None) -> None:
        super().fit(training_series, target_series)

        for model in self.models:
            if isinstance(model, UnivariateForecastingModel):
                model.fit(self.training_series)
            else:
                model.fit(self.training_series, self.target_series)

    def ensemble(self, predictions: List[TimeSeries]):
        return sum(predictions) / len(self.models)<|MERGE_RESOLUTION|>--- conflicted
+++ resolved
@@ -8,12 +8,8 @@
 from typing import List, Optional
 import numpy as np
 
-<<<<<<< HEAD
 from .forecasting_model import ForecastingModel
-=======
-from .forecasting_model import ForecastingModel, UnivariateForecastingModel
 from .ensemble_model import EnsembleModel
->>>>>>> 66368c51
 from ..timeseries import TimeSeries
 from ..logging import raise_if_not, get_logger
 
